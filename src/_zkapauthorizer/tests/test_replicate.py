--- conflicted
+++ resolved
@@ -26,11 +26,7 @@
 from twisted.python.filepath import FilePath
 
 from ..config import REPLICA_RWCAP_BASENAME, EmptyConfig
-<<<<<<< HEAD
-from ..model import RandomToken, UnblindedToken
-=======
-from ..model import RandomToken, aware_now
->>>>>>> 132f9915
+from ..model import RandomToken, UnblindedToken, aware_now
 from ..recover import recover
 from ..spending import SpendingController
 from ..replicate import (
@@ -42,13 +38,8 @@
     get_tahoe_lafs_direntry_pruner,
 )
 from .fixtures import TempDir, TemporaryVoucherStore
-<<<<<<< HEAD
 from .matchers import Matcher, equals_database, returns, Always
-from .strategies import datetimes, tahoe_configs
-=======
-from .matchers import Matcher, equals_database, returns
 from .strategies import aware_datetimes, tahoe_configs
->>>>>>> 132f9915
 
 # Helper to construct the replication wrapper without immediately enabling
 # replication.
