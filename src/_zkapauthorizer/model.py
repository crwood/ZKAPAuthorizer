# Copyright 2019 PrivateStorage.io, LLC
#
# Licensed under the Apache License, Version 2.0 (the "License");
# you may not use this file except in compliance with the License.
# You may obtain a copy of the License at
#
#     http://www.apache.org/licenses/LICENSE-2.0
#
# Unless required by applicable law or agreed to in writing, software
# distributed under the License is distributed on an "AS IS" BASIS,
# WITHOUT WARRANTIES OR CONDITIONS OF ANY KIND, either express or implied.
# See the License for the specific language governing permissions and
# limitations under the License.

"""
This module implements models (in the MVC sense) for the client side of
the storage plugin.
"""

from __future__ import annotations

import os
from datetime import datetime
from functools import wraps
from json import loads
from sqlite3 import Connection, Cursor, OperationalError
from sqlite3 import connect as _connect
from typing import Awaitable, Callable, TypeVar

import attr
from aniso8601 import parse_datetime
<<<<<<< HEAD
from hyperlink import DecodedURL
=======
from attr import define, frozen
from compose import compose
>>>>>>> ec78b262
from twisted.logger import Logger
from twisted.python.filepath import FilePath
from zope.interface import Interface, implementer

from ._base64 import urlsafe_b64decode
from ._json import dumps_utf8
from ._types import Connect, GetTime
from .replicate import Change, EventStream, with_replication
from .schema import get_schema_upgrades, get_schema_version, run_schema_upgrades
from .storage_common import pass_value_attribute, required_passes
from .validators import greater_than, has_length, is_base64_encoded

_T = TypeVar("_T")


class NotEmpty(Exception):
    """
    The precondition that there be no non-trivial state in the database was
    not met.
    """


class ILeaseMaintenanceObserver(Interface):
    """
    An object which is interested in receiving events related to the progress
    of lease maintenance activity.
    """

    def observe(sizes):
        """
        Observe some shares encountered during lease maintenance.

        :param list[int] sizes: The sizes of the shares encountered.
        """

    def finish():
        """
        Observe that a run of lease maintenance has completed.
        """


class StoreOpenError(Exception):
    """
    There was a problem opening the underlying data store.
    """

    def __init__(self, reason):
        self.reason = reason


class NotEnoughTokens(Exception):
    """
    An attempt to extract tokens failed because the store does not contain as
    many tokens as were requested.
    """


def open_and_initialize(connect: Connect) -> Connection:
    """
    Open a SQLite3 database for use as a voucher store.

    Create the database and populate it with a schema, if it does not already
    exist.

    :return: A SQLite3 connection object in which any necessary application
        schema has been created.
    """
    conn = open_database(connect)
    initialize_database(conn)
    return conn


def open_database(connect: Connect) -> Connection:
    """
    Create and return a database connection using the required connect
    parameters.
    """
    try:
        return connect(isolation_level="IMMEDIATE")
    except OperationalError as e:
        raise StoreOpenError(e)


def initialize_database(conn: Connection) -> None:
    """
    Make any persistent and temporary schema changes required to make the
    given database compatible with this version of the software.

    If the database has an older schema version, it will be upgraded.
    Temporary tables required by application code will also be created.
    """
    cursor = conn.cursor()

    with conn:
        # Enforcement of foreign key constraints is off by default.  It must
        # be enabled on a per-connection basis.  This is a helpful feature to
        # ensure consistency so we want it enforced and we use it in our
        # schema.
        cursor.execute("PRAGMA foreign_keys = ON")

        # Upgrade the database to the most recent version of the schema.  That
        # is the only schema the Python code will actually work against.
        actual_version = get_schema_version(cursor)
        schema_upgrades = list(get_schema_upgrades(actual_version))
        run_schema_upgrades(schema_upgrades, cursor)

        # Create some tables that only exist (along with their contents) for
        # this connection.  These are outside of the schema because they are not
        # persistent.  We can change them any time we like without worrying about
        # upgrade logic because we re-create them on every connection.
        cursor.execute(
            """
            -- Track tokens in use by the process holding this connection.
            CREATE TEMPORARY TABLE [in-use] (
                [unblinded-token] text, -- The base64 encoded unblinded token.

                PRIMARY KEY([unblinded-token])
                -- A foreign key on unblinded-token to [unblinded-tokens]([token])
                -- would be alright - however SQLite3 foreign key constraints
                -- can't cross databases (and temporary tables are considered to
                -- be in a different database than normal tables).
            )
            """,
        )
        cursor.execute(
            """
            -- Track tokens that we want to remove from the database.  Mainly just
            -- works around the awkward DB-API interface for dealing with deleting
            -- many rows.
            CREATE TEMPORARY TABLE [to-discard] (
                [unblinded-token] text
            )
            """,
        )
        cursor.execute(
            """
            -- Track tokens that we want to remove from the [in-use] set.  Similar
            -- to [to-discard].
            CREATE TEMPORARY TABLE [to-reset] (
                [unblinded-token] text
            )
            """,
        )

    cursor.close()
    return conn


def with_cursor_async(f: Callable[..., Awaitable[_T]]) -> Callable[..., Awaitable[_T]]:
    """
    Like ``with_cursor`` but support decorating async functions instead.

    The transaction will be kept open until the async function completes.
    """

    @wraps(f)
    async def with_cursor_async(self, *a, **kw):
        with self._connection:
            cursor = self._connection.cursor()
            try:
                cursor.execute("BEGIN IMMEDIATE TRANSACTION")
                return await f(self, cursor, *a, **kw)
            finally:
                cursor.close()

    return with_cursor_async


def with_cursor(f):
    """
    Decorate a function so it is automatically passed a cursor with an active
    transaction as the first positional argument.  If the function returns
    normally then the transaction will be committed.  Otherwise, the
    transaction will be rolled back.
    """

    @wraps(f)
    def with_cursor(self, *a, **kw):
        with self._connection:
            cursor = self._connection.cursor()
            try:
                cursor.execute("BEGIN IMMEDIATE TRANSACTION")
                return f(self, cursor, *a, **kw)
            finally:
                cursor.close()

    with_cursor.wrapped = f
    return with_cursor


def path_to_memory_uri(path: FilePath) -> str:
    """
    Construct a SQLite3 database URI for an in-memory connection to a database
    identified by the given path.

    Since in-memory databases do not exist on disk the path does not actually
    specify where on the filesystem the database exists.  Instead, it serves
    as a key so that the same in-memory database can be opened multiple times
    by supplying the same path (and similarly, different paths will result in
    connections to different in-memory databases).

    :return: A string suitable to be passed as the first argument to
        ``sqlite3.connect`` along with the `uri=True` keyword argument.
    """
    return (
        DecodedURL()
        .replace(
            scheme="file",
            # segmentsFrom(FilePath("/")) is tempting but on Windows "/" is
            # not necessarily the root for every path.
            path=path.path.split(os.sep),
        )
        .add("mode", "memory")
        .to_text()
    )


def memory_connect(path: str, *a, **kw) -> Connection:
    """
    Always connect to an in-memory SQLite3 database.
    """
    return _connect(path_to_memory_uri(FilePath(path)), *a, uri=True, **kw)


# The largest integer SQLite3 can represent in an integer column.  Larger than
# this an the representation loses precision as a floating point.
_SQLITE3_INTEGER_MAX = 2 ** 63 - 1


@frozen
class VoucherStore(object):
    """
    This class implements persistence for vouchers.

    :ivar now: A no-argument callable that returns the time of the call as a
        ``datetime`` instance.
    """

    pass_value = pass_value_attribute()
    now = attr.ib()
    _connection = attr.ib()

    _log = Logger()

    @classmethod
    def from_connection(
        cls, pass_value: int, now: GetTime, conn: Connection
    ) -> VoucherStore:
        # Make sure we always have a replication-enabled connection even if
        # we're not doing replication yet because we might want to turn it on
        # later.  Also, if we're doing it, we need it to get involved in
        # database initialization which happens next.
        replicating_conn = with_replication(conn)
        initialize_database(replicating_conn)
        return cls(pass_value=pass_value, now=now, connection=replicating_conn)

    def snapshot(self) -> bytes:
        """
        Create and return a consistent, self-contained snapshot of the underlying
        database state.
        """
        return self._connection.snapshot()

    @with_cursor_async
    async def call_if_empty(self, cursor, f: Callable[[Cursor], Awaitable[_T]]) -> _T:
        """
        Transactionally determine that the database is empty and call the given
        function if it is or raise ``NotEmpty`` if it is not.

        The function may return an ``Awaitable``.  If it does the transaction
        opened for it will be kept open until the ``Awaitable`` completes.
        """
        # After redeemed-voucher garbage collection is implemented, this won't
        # be enough of a check.  We should check the unblinded-tokens table
        # (or call `count_unblinded_tokens`) and the
        # `invalid-unblinded-tokens` table and maybe also look at lease
        # maintenance spending.
        if self.list.wrapped(self, cursor) == []:
            return await f(cursor)
        else:
            raise NotEmpty()

    @with_cursor
    def get(self, cursor, voucher):
        """
        :param bytes voucher: The text value of a voucher to retrieve.

        :return Voucher: The voucher object that matches the given value.
        """
        cursor.execute(
            """
            SELECT
                [number], [created], [expected-tokens], [state], [finished], [token-count], [public-key], [counter]
            FROM
                [vouchers]
            WHERE
                [number] = ?
            """,
            (voucher.decode("ascii"),),
        )
        refs = cursor.fetchall()
        if len(refs) == 0:
            raise KeyError(voucher)
        return Voucher.from_row(refs[0])

    @with_cursor
    def add(self, cursor, voucher, expected_tokens, counter, get_tokens):
        """
        Add random tokens associated with a voucher (possibly new, possibly
        existing) to the database.  If the (voucher, counter) pair is already
        present, do nothing.

        :param bytes voucher: The text value of a voucher with which to
            associate the tokens.

        :param int expected_tokens: The total number of tokens for which this
            voucher is expected to be redeemed.  This is only respected the
            first time a voucher is added.  Subsequent calls with the same
            voucher but a different count ignore the value because it is
            already known (and the database knows better than the caller what
            it should be).

            This probably means ``add`` is a broken interface for doing these
            two things.  Maybe it should be fixed someday.

        :param int counter: The redemption counter for the given voucher with
            which to associate the tokens.

        :param list[RandomToken]: The tokens to add alongside the voucher.
        """
        now = self.now()
        if not isinstance(now, datetime):
            raise TypeError("{} returned {}, expected datetime".format(self.now, now))

        voucher_text = voucher.decode("ascii")

        cursor.execute(
            """
            SELECT [text]
            FROM [tokens]
            WHERE [voucher] = ? AND [counter] = ?
            """,
            (voucher_text, counter),
        )
        rows = cursor.fetchall()
        if len(rows) > 0:
            self._log.info(
                "Loaded {count} random tokens for a voucher ({voucher}[{counter}]).",
                count=len(rows),
                voucher=voucher_text,
                counter=counter,
            )
            tokens = list(
                RandomToken(token_value.encode("ascii")) for (token_value,) in rows
            )
        else:
            tokens = get_tokens()
            self._log.info(
                "Persisting {count} random tokens for a voucher ({voucher}[{counter}]).",
                count=len(tokens),
                voucher=voucher_text,
                counter=counter,
            )
            cursor.execute(
                """
                INSERT OR IGNORE INTO [vouchers] ([number], [expected-tokens], [created]) VALUES (?, ?, ?)
                """,
                (voucher_text, expected_tokens, self.now()),
            )
            cursor.executemany(
                """
                INSERT INTO [tokens] ([voucher], [counter], [text]) VALUES (?, ?, ?)
                """,
                list(
                    (
                        voucher_text,
                        counter,
                        token.token_value.decode("ascii"),
                    )
                    for token in tokens
                ),
            )
        return tokens

    @with_cursor
    def list(self, cursor):
        """
        Get all known vouchers.

        :return list[Voucher]: All vouchers known to the store.
        """
        cursor.execute(
            """
            SELECT
                [number], [created], [expected-tokens], [state], [finished], [token-count], [public-key], [counter]
            FROM
                [vouchers]
            """,
        )
        refs = cursor.fetchall()

        return list(Voucher.from_row(row) for row in refs)

    @with_cursor
    def insert_unblinded_tokens_for_voucher(
        self, cursor, voucher, public_key, unblinded_tokens, completed, spendable
    ):
        """
        Store some unblinded tokens received from redemption of a voucher.

        :param bytes voucher: The voucher associated with the unblinded
            tokens.  This voucher will be marked as redeemed to indicate it
            has fulfilled its purpose and has no further use for us.

        :param str public_key: The encoded public key for the private key
            which was used to sign these tokens.

        :param list[UnblindedToken] unblinded_tokens: The unblinded tokens to
            store.

        :param bool completed: ``True`` if redemption of this voucher is now
            complete, ``False`` otherwise.

        :param bool spendable: ``True`` if it should be possible to spend the
            inserted tokens, ``False`` otherwise.
        """
        if completed:
            voucher_state = "redeemed"
        else:
            voucher_state = "pending"

        if spendable:
            token_count_increase = len(unblinded_tokens)
            sequestered_count_increase = 0
        else:
            token_count_increase = 0
            sequestered_count_increase = len(unblinded_tokens)

        voucher_text = voucher.decode("ascii")

        cursor.execute(
            """
            INSERT INTO [redemption-groups] ([voucher], [public-key], [spendable]) VALUES (?, ?, ?)
            """,
            (voucher_text, public_key, spendable),
        )
        group_id = cursor.lastrowid

        self._log.info(
            "Recording {count} {unspendable}spendable unblinded tokens from public key {public_key}.",
            count=len(unblinded_tokens),
            unspendable="" if spendable else "un",
            public_key=public_key,
        )

        cursor.execute(
            """
            UPDATE [vouchers]
            SET [state] = ?
              , [token-count] = COALESCE([token-count], 0) + ?
              , [sequestered-count] = COALESCE([sequestered-count], 0) + ?
              , [finished] = ?
              , [counter] = [counter] + 1
            WHERE [number] = ?
            """,
            (
                voucher_state,
                token_count_increase,
                sequestered_count_increase,
                self.now(),
                voucher_text,
            ),
        )
        if cursor.rowcount == 0:
            raise ValueError(
                "Cannot insert tokens for unknown voucher; add voucher first"
            )

        cursor.execute(
            """
            SELECT [counter] FROM [vouchers] WHERE [number] = ?
            """,
            (voucher_text,),
        )
        (new_counter,) = cursor.fetchone()

        cursor.executemany(
            """
            INSERT INTO [unblinded-tokens] ([token], [redemption-group]) VALUES (?, ?)
            """,
            list(
                (token.unblinded_token.decode("ascii"), group_id)
                for token in unblinded_tokens
            ),
        )
        self._delete_corresponding_tokens(cursor, voucher_text, new_counter - 1)

    def _delete_corresponding_tokens(self, cursor, voucher: str, counter: int) -> None:
        """
        Delete rows from the [tokens] table corresponding to the given redemption
        group.
        """
        cursor.execute(
            """
            DELETE FROM [tokens] WHERE [voucher] = ? AND [counter] = ?
            """,
            (voucher, counter),
        )

    @with_cursor
    def mark_voucher_double_spent(self, cursor, voucher):
        """
        Mark a voucher as having failed redemption because it has already been
        spent.
        """
        cursor.execute(
            """
            UPDATE [vouchers]
            SET [state] = "double-spend"
              , [finished] = ?
            WHERE [number] = ?
              AND [state] = "pending"
            """,
            (self.now(), voucher.decode("ascii")),
        )
        if cursor.rowcount == 0:
            # Was there no matching voucher or was it in the wrong state?
            cursor.execute(
                """
                SELECT [state]
                FROM [vouchers]
                WHERE [number] = ?
                """,
                (voucher.decode("ascii"),),
            )
            rows = cursor.fetchall()
            if len(rows) == 0:
                raise ValueError("Voucher {} not found".format(voucher))
            else:
                raise ValueError(
                    "Voucher {} in state {} cannot transition to double-spend".format(
                        voucher,
                        rows[0][0],
                    ),
                )

    @with_cursor
    def get_unblinded_tokens(self, cursor, count):
        """
        Get some unblinded tokens.

        These tokens are not removed from the store but they will not be
        returned from a future call to ``get_unblinded_tokens`` *on this
        ``VoucherStore`` instance* unless ``reset_unblinded_tokens`` is used
        to reset their state.

        If the underlying storage is access via another ``VoucherStore``
        instance then the behavior of this method will be as if all tokens
        which have not had their state changed to invalid or spent have been
        reset.

        :raise NotEnoughTokens: If there are fewer than the requested number
            of tokens available to be spent.  In this case, all tokens remain
            available to future calls and do not need to be reset.

        :return list[UnblindedToken]: The removed unblinded tokens.
        """
        if count > _SQLITE3_INTEGER_MAX:
            # An unreasonable number of tokens and also large enough to
            # provoke undesirable behavior from the database.
            raise NotEnoughTokens()

        cursor.execute(
            """
            SELECT T.[token]
            FROM   [unblinded-tokens] AS T, [redemption-groups] AS G
            WHERE  T.[redemption-group] = G.[rowid]
            AND    G.[spendable] = 1
            AND    T.[token] NOT IN [in-use]
            LIMIT ?
            """,
            (count,),
        )
        texts = cursor.fetchall()
        if len(texts) < count:
            raise NotEnoughTokens()

        cursor.executemany(
            """
            INSERT INTO [in-use] VALUES (?)
            """,
            texts,
        )
        return list(UnblindedToken(t.encode("ascii")) for (t,) in texts)

    @with_cursor
    def count_random_tokens(self, cursor) -> int:
        """
        :return: The number of random tokens present in the database.  This is
        usually not interesting but it is exposed so the test suite can check
        invariants related to it.
        """
        cursor.execute("SELECT count(1) FROM [tokens]")
        (count,) = cursor.fetchone()
        return count

    @with_cursor
    def count_unblinded_tokens(self, cursor):
        """
        Return the largest number of unblinded tokens that can be requested from
        ``get_unblinded_tokens`` without causing it to raise
        ``NotEnoughTokens``.
        """
        cursor.execute(
            """
            SELECT count(1)
            FROM   [unblinded-tokens] AS T, [redemption-groups] AS G
            WHERE  T.[redemption-group] = G.[rowid]
            AND    G.[spendable] = 1
            AND    T.[token] NOT IN [in-use]
            """,
        )
        (count,) = cursor.fetchone()
        return count

    @with_cursor
    def discard_unblinded_tokens(self, cursor, unblinded_tokens):
        """
        Get rid of some unblinded tokens.  The tokens will be completely removed
        from the system.  This is useful when the tokens have been
        successfully spent.

        :param list[UnblindedToken] unblinded_tokens: The tokens to discard.

        :return: ``None``
        """
        cursor.executemany(
            """
            INSERT INTO [to-discard] VALUES (?)
            """,
            list(
                (token.unblinded_token.decode("ascii"),) for token in unblinded_tokens
            ),
        )
        cursor.execute(
            """
            DELETE FROM [in-use]
            WHERE [unblinded-token] IN [to-discard]
            """,
        )
        cursor.execute(
            """
            DELETE FROM [unblinded-tokens]
            WHERE [token] IN [to-discard]
            """,
        )
        cursor.execute(
            """
            DELETE FROM [to-discard]
            """,
        )

    @with_cursor
    def invalidate_unblinded_tokens(self, cursor, reason, unblinded_tokens):
        """
        Mark some unblinded tokens as invalid and unusable.  Some record of the
        tokens may be retained for future inspection.  These tokens will not
        be returned by any future ``get_unblinded_tokens`` call.  This is
        useful when an attempt to spend a token has met with rejection by the
        validator.

        :param list[UnblindedToken] unblinded_tokens: The tokens to mark.

        :return: ``None``
        """
        cursor.executemany(
            """
            INSERT INTO [invalid-unblinded-tokens] VALUES (?, ?)
            """,
            list(
                (token.unblinded_token.decode("ascii"), reason)
                for token in unblinded_tokens
            ),
        )
        cursor.execute(
            """
            DELETE FROM [in-use]
            WHERE [unblinded-token] IN (SELECT [token] FROM [invalid-unblinded-tokens])
            """,
        )
        cursor.execute(
            """
            DELETE FROM [unblinded-tokens]
            WHERE [token] IN (SELECT [token] FROM [invalid-unblinded-tokens])
            """,
        )

    @with_cursor
    def reset_unblinded_tokens(self, cursor, unblinded_tokens):
        """
        Make some unblinded tokens available to be retrieved from the store again.
        This is useful if a spending operation has failed with a transient
        error.
        """
        cursor.executemany(
            """
            INSERT INTO [to-reset] VALUES (?)
            """,
            list(
                (token.unblinded_token.decode("ascii"),) for token in unblinded_tokens
            ),
        )
        cursor.execute(
            """
            DELETE FROM [in-use]
            WHERE [unblinded-token] IN [to-reset]
            """,
        )
        cursor.execute(
            """
            DELETE FROM [to-reset]
            """,
        )

    def start_lease_maintenance(self):
        """
        Get an object which can track a newly started round of lease maintenance
        activity.

        :return LeaseMaintenance: A new, started lease maintenance object.
        """
        m = LeaseMaintenance(self.pass_value, self.now, self._connection)
        m.start()
        return m

    @with_cursor
    def get_latest_lease_maintenance_activity(self, cursor):
        """
        Get a description of the most recently completed lease maintenance
        activity.

        :return LeaseMaintenanceActivity|None: If any lease maintenance has
            completed, an object describing its results.  Otherwise, None.
        """
        cursor.execute(
            """
            SELECT [started], [count], [finished]
            FROM [lease-maintenance-spending]
            WHERE [finished] IS NOT NULL
            ORDER BY [finished] DESC
            LIMIT 1
            """,
        )
        activity = cursor.fetchall()
        if len(activity) == 0:
            return None
        [(started, count, finished)] = activity
        return LeaseMaintenanceActivity(
            parse_datetime(started, delimiter=" "),
            count,
            parse_datetime(finished, delimiter=" "),
        )

    @with_cursor
    def add_event(self, cursor, sql_statement: str):
        """
        Add a new change to the event-log.
        """
        cursor.execute(
            """
            INSERT INTO [event-stream]([statement]) VALUES (?)
            """,
            (sql_statement,),
        )

    @with_cursor
    def get_events(self, cursor):
        """
        Return all events currently in our event-log.
        """
        cursor.execute(
            """
            SELECT [sequence-number], [statement]
            FROM [event-stream]
            """
        )
        rows = cursor.fetchall()

        return EventStream(changes=tuple(Change(seq, stmt) for seq, stmt in rows))


@implementer(ILeaseMaintenanceObserver)
@define
class LeaseMaintenance(object):
    """
    A state-updating helper for recording pass usage during a lease
    maintenance run.

    Get one of these from ``VoucherStore.start_lease_maintenance``.  Then use
    the ``observe`` and ``finish`` methods to persist state about a lease
    maintenance run.

    :ivar int _pass_value: The value of a single ZKAP in byte-months.

    :ivar _now: A no-argument callable which returns a datetime giving a time
        to use as current.

    :ivar _connection: A SQLite3 connection object to use to persist observed
        information.

    :ivar _rowid: None for unstarted lease maintenance objects.  For started
        objects, the database row id that corresponds to the started run.
        This is used to make sure future updates go to the right row.
    """

    _pass_value = pass_value_attribute()
    _now = attr.ib()
    _connection = attr.ib()
    _rowid = attr.ib(default=None)

    @with_cursor
    def start(self, cursor):
        """
        Record the start of a lease maintenance run.
        """
        if self._rowid is not None:
            raise Exception("Cannot re-start a particular _LeaseMaintenance.")

        cursor.execute(
            """
            INSERT INTO [lease-maintenance-spending] ([started], [finished], [count])
            VALUES (?, ?, ?)
            """,
            (self._now(), None, 0),
        )
        self._rowid = cursor.lastrowid

    @with_cursor
    def observe(self, cursor, sizes):
        """
        Record a storage shares of the given sizes.
        """
        count = required_passes(self._pass_value, sizes)
        cursor.execute(
            """
            UPDATE [lease-maintenance-spending]
            SET [count] = [count] + ?
            WHERE [id] = ?
            """,
            (count, self._rowid),
        )

    @with_cursor
    def finish(self, cursor):
        """
        Record the completion of this lease maintenance run.
        """
        cursor.execute(
            """
            UPDATE [lease-maintenance-spending]
            SET [finished] = ?
            WHERE [id] = ?
            """,
            (self._now(), self._rowid),
        )
        self._rowid = None


@frozen
class LeaseMaintenanceActivity(object):
    started = attr.ib()
    passes_required = attr.ib()
    finished = attr.ib()


# store = ...
# x = store.start_lease_maintenance()
# x.observe(size=123)
# x.observe(size=456)
# ...
# x.finish()
#
# x = store.get_latest_lease_maintenance_activity()
# xs.started, xs.passes_required, xs.finished


@frozen(order=True)
class UnblindedToken(object):
    """
    An ``UnblindedToken`` instance represents cryptographic proof of a voucher
    redemption.  It is an intermediate artifact in the PrivacyPass protocol
    and can be used to construct a privacy-preserving pass which can be
    exchanged for service.

    :ivar bytes unblinded_token: The base64 encoded serialized form of the
        unblinded token.  This can be used to reconstruct a
        ``challenge_bypass_ristretto.UnblindedToken`` using that class's
        ``decode_base64`` method.
    """

    unblinded_token = attr.ib(
        validator=attr.validators.and_(
            attr.validators.instance_of(bytes),
            is_base64_encoded(),
            has_length(128),
        ),
    )


@frozen
class Pass(object):
    """
    A ``Pass`` instance completely represents a single Zero-Knowledge Access Pass.

    """

    preimage = attr.ib(
        validator=attr.validators.and_(
            attr.validators.instance_of(bytes),
            is_base64_encoded(),
            has_length(88),
        ),
    )

    signature = attr.ib(
        validator=attr.validators.and_(
            attr.validators.instance_of(bytes),
            is_base64_encoded(),
            has_length(88),
        ),
    )

    @property
    def pass_bytes(self):
        """
        The byte string representation of the pass.

        This can be sent to a service provider one time to anonymously prove a
        prior voucher redemption.  If it is sent more than once the service
        provider may choose to reject it and the anonymity property is
        compromised.  This value should be kept secret.  If this value is
        divulged to third-parties the anonymity property may be compromised.
        """
        return b" ".join((self.preimage, self.signature))

    @classmethod
    def from_bytes(cls, pass_):
        return cls(*pass_.split(b" "))


@frozen
class RandomToken(object):
    """
    :ivar bytes token_value: The base64-encoded representation of the random
        token.
    """

    token_value = attr.ib(
        validator=attr.validators.and_(
            attr.validators.instance_of(bytes),
            is_base64_encoded(),
            has_length(128),
        ),
    )


def _counter_attribute():
    return attr.ib(
        validator=attr.validators.and_(
            attr.validators.instance_of(int),
            greater_than(-1),
        ),
    )


@frozen
class Pending(object):
    """
    The voucher has not yet been completely redeemed for ZKAPs.

    :ivar int counter: The number of partial redemptions which have been
        successfully performed for the voucher.
    """

    counter: int = _counter_attribute()

    def should_start_redemption(self):
        return True

    def to_json_v1(self):
        return {
            "name": "pending",
            "counter": self.counter,
        }


@frozen
class Redeeming(object):
    """
    This is a non-persistent state in which a voucher exists when the database
    state is **pending** but for which there is a redemption operation in
    progress.
    """

    started = attr.ib(validator=attr.validators.instance_of(datetime))
    counter = _counter_attribute()

    def should_start_redemption(self):
        return False

    def to_json_v1(self):
        return {
            "name": "redeeming",
            "started": self.started.isoformat(),
            "counter": self.counter,
        }


@frozen
class Redeemed(object):
    """
    The voucher was successfully redeemed.  Associated tokens were retrieved
    and stored locally.

    :ivar datetime finished: The time when the redemption finished.

    :ivar int token_count: The number of tokens the voucher was redeemed for.
    """

    finished = attr.ib(validator=attr.validators.instance_of(datetime))
    token_count = attr.ib(validator=attr.validators.instance_of(int))

    def should_start_redemption(self):
        return False

    def to_json_v1(self):
        return {
            "name": "redeemed",
            "finished": self.finished.isoformat(),
            "token-count": self.token_count,
        }


@frozen
class DoubleSpend(object):
    finished = attr.ib(validator=attr.validators.instance_of(datetime))

    def should_start_redemption(self):
        return False

    def to_json_v1(self):
        return {
            "name": "double-spend",
            "finished": self.finished.isoformat(),
        }


@frozen
class Unpaid(object):
    """
    This is a non-persistent state in which a voucher exists when the database
    state is **pending** but the most recent redemption attempt has failed due
    to lack of payment.
    """

    finished = attr.ib(validator=attr.validators.instance_of(datetime))

    def should_start_redemption(self):
        return True

    def to_json_v1(self):
        return {
            "name": "unpaid",
            "finished": self.finished.isoformat(),
        }


@frozen
class Error(object):
    """
    This is a non-persistent state in which a voucher exists when the database
    state is **pending** but the most recent redemption attempt has failed due
    to an error that is not handled by any other part of the system.
    """

    finished = attr.ib(validator=attr.validators.instance_of(datetime))
    details = attr.ib(validator=attr.validators.instance_of(str))

    def should_start_redemption(self):
        return True

    def to_json_v1(self):
        return {
            "name": "error",
            "finished": self.finished.isoformat(),
            "details": self.details,
        }


@frozen
class Voucher(object):
    """
    :ivar bytes number: The byte string which gives this voucher its
        identity.

    :ivar datetime created: The time at which this voucher was added to this
        node.

    :ivar expected_tokens: The total number of tokens for which we expect to
        be able to redeem this voucher.  Tokens are redeemed in smaller
        groups, progress of which is tracked in ``state``.  This only gives
        the total we expect to reach at completion.

    :ivar state: An indication of the current state of this voucher.  This is
        an instance of ``Pending``, ``Redeeming``, ``Redeemed``,
        ``DoubleSpend``, ``Unpaid``, or ``Error``.
    """

    number = attr.ib(
        validator=attr.validators.and_(
            attr.validators.instance_of(bytes),
            is_base64_encoded(urlsafe_b64decode),
            has_length(44),
        ),
    )

    expected_tokens = attr.ib(
        validator=attr.validators.optional(
            attr.validators.and_(
                attr.validators.instance_of(int),
                greater_than(0),
            ),
        ),
    )

    created = attr.ib(
        default=None,
        validator=attr.validators.optional(attr.validators.instance_of(datetime)),
    )

    state = attr.ib(
        default=Pending(counter=0),
        validator=attr.validators.instance_of(
            (
                Pending,
                Redeeming,
                Redeemed,
                DoubleSpend,
                Unpaid,
                Error,
            )
        ),
    )

    @classmethod
    def from_row(cls, row):
        def state_from_row(state, row):
            if state == "pending":
                return Pending(counter=row[3])
            if state == "double-spend":
                return DoubleSpend(
                    parse_datetime(row[0], delimiter=" "),
                )
            if state == "redeemed":
                return Redeemed(
                    parse_datetime(row[0], delimiter=" "),
                    row[1],
                )
            raise ValueError("Unknown voucher state {}".format(state))

        number, created, expected_tokens, state = row[:4]

        return cls(
            number=number.encode("ascii"),
            expected_tokens=expected_tokens,
            # All Python datetime-based date/time libraries fail to handle
            # leap seconds.  This parse call might raise an exception of the
            # value represents a leap second.  However, since we also use
            # Python to generate the data in the first place, it should never
            # represent a leap second... I hope.
            created=parse_datetime(created, delimiter=" "),
            state=state_from_row(state, row[4:]),
        )

    @classmethod
    def from_json(cls, json):
        values = loads(json)
        version = values.pop("version")
        return getattr(cls, "from_json_v{}".format(version))(values)

    @classmethod
    def from_json_v1(cls, values):
        state_json = values["state"]
        state_name = state_json["name"]
        if state_name == "pending":
            state = Pending(counter=state_json["counter"])
        elif state_name == "redeeming":
            state = Redeeming(
                started=parse_datetime(state_json["started"]),
                counter=state_json["counter"],
            )
        elif state_name == "double-spend":
            state = DoubleSpend(
                finished=parse_datetime(state_json["finished"]),
            )
        elif state_name == "redeemed":
            state = Redeemed(
                finished=parse_datetime(state_json["finished"]),
                token_count=state_json["token-count"],
            )
        elif state_name == "unpaid":
            state = Unpaid(
                finished=parse_datetime(state_json["finished"]),
            )
        elif state_name == "error":
            state = Error(
                finished=parse_datetime(state_json["finished"]),
                details=state_json["details"],
            )
        else:
            raise ValueError("Unrecognized state {!r}".format(state_json))

        return cls(
            number=values["number"].encode("ascii"),
            expected_tokens=values["expected-tokens"],
            created=None
            if values["created"] is None
            else parse_datetime(values["created"]),
            state=state,
        )

    def to_json(self):
        return dumps_utf8(self.marshal())

    def marshal(self):
        return self.to_json_v1()

    def to_json_v1(self):
        state = self.state.to_json_v1()
        return {
            "number": self.number.decode("ascii"),
            "expected-tokens": self.expected_tokens,
            "created": None if self.created is None else self.created.isoformat(),
            "state": state,
            "version": 1,
        }<|MERGE_RESOLUTION|>--- conflicted
+++ resolved
@@ -29,12 +29,8 @@
 
 import attr
 from aniso8601 import parse_datetime
-<<<<<<< HEAD
+from attr import define, frozen
 from hyperlink import DecodedURL
-=======
-from attr import define, frozen
-from compose import compose
->>>>>>> ec78b262
 from twisted.logger import Logger
 from twisted.python.filepath import FilePath
 from zope.interface import Interface, implementer
