# Generally describe the project
[metadata]
# See https://packaging.python.org/guides/distributing-packages-using-setuptools/#name
# for requiremnts of a valid project name.
name = zero-knowledge-access-pass-authorizer
version = attr: _zkapauthorizer.__version__
description = A `Tahoe-LAFS`_ storage-system plugin which authorizes storage operations based on privacy-respecting tokens.
long_description = file: README.rst, CHANGELOG.rst, LICENSE-2.0.txt
keywords = tahoe-lafs, storage, privacy, cryptography
license = Apache 2.0
classifiers =
    Framework :: Twisted
    Programming Language :: Python :: 3
    Programming Language :: Python :: 3.9
author = PrivateStorage.io, LLC
maintainer = PrivateStorage.io, LLC
home-page = https://privatestorage.io/
author-email = support@privatestorage.io
platform = POSIX

[options]
# All of the source is in the src directory.  The weird syntax is defining a
# dict with a key "" and a value "src".
package_dir =
    =src
# Explicitly list our packages because the automatic finder can't deal with
# the plugins package we want to ship.
packages =
    _zkapauthorizer
    _zkapauthorizer.server
    _zkapauthorizer.tests
    twisted.plugins

install_requires =
    attrs
    zope.interface
    eliot
    aniso8601
    python-challenge-bypass-ristretto
    # The pip resolver sometimes finds treq's dependencies first and these are
    # incompatible with Tahoe-LAFS'.  So duplicate them here (the ones that
    # have been observed to cause problems).
    Twisted[tls,conch] >= 19.10.0
    tahoe-lafs >=1.17,<1.18
    treq
    pyutil
    prometheus-client
    # Include colorama as a dependency to help pip-compile deal with multiple
    # platforms.  In particular, tqdm depends on colorama only on Windows. By
    # including it here, pip-compile will generate hashes (and install it) on
    # all platforms. colorama and pywin32 are our only depdencies that are only
    # required on some platforms; we can't include pywin32 here as it does not
    # install cross-platform.
    colorama

[options.extras_require]
<<<<<<< HEAD
test = coverage; fixtures; testtools; hypothesis

[versioneer]
VCS = git
style = pep440
versionfile_source = src/_zkapauthorizer/_version.py
versionfile_build = _zkapauthorizer/_version.py
tag_prefix = release-
parentdir_prefix = ZKAPAuthorizer

[flake8]
# Enforce all pyflakes constraints, and also prohibit tabs for indentation.
# Reference:
#   https://flake8.pycqa.org/en/latest/user/error-codes.html
#   https://pycodestyle.pycqa.org/en/latest/intro.html#error-codes
select = F, W191
=======
test = coverage; fixtures; testtools; hypothesis
>>>>>>> d66d6064
<|MERGE_RESOLUTION|>--- conflicted
+++ resolved
@@ -54,23 +54,11 @@
     colorama
 
 [options.extras_require]
-<<<<<<< HEAD
 test = coverage; fixtures; testtools; hypothesis
-
-[versioneer]
-VCS = git
-style = pep440
-versionfile_source = src/_zkapauthorizer/_version.py
-versionfile_build = _zkapauthorizer/_version.py
-tag_prefix = release-
-parentdir_prefix = ZKAPAuthorizer
 
 [flake8]
 # Enforce all pyflakes constraints, and also prohibit tabs for indentation.
 # Reference:
 #   https://flake8.pycqa.org/en/latest/user/error-codes.html
 #   https://pycodestyle.pycqa.org/en/latest/intro.html#error-codes
-select = F, W191
-=======
-test = coverage; fixtures; testtools; hypothesis
->>>>>>> d66d6064
+select = F, W191